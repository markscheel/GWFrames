--- conflicted
+++ resolved
@@ -114,20 +114,6 @@
 // It's a good idea to try to keep this part brief, just to cut down
 // the size of the wrapper file.
 %exception {
-<<<<<<< HEAD
-  try {
-    $action;
-  } catch(int i) {
-    std::stringstream s;
-    if(i>-1 && i<GWFramesNumberOfErrors) { s << "GWFrames exception: " << GWFramesErrors[i]; }
-    else  { s << "GWFrames: Unknown exception number {" << i << "}"; }
-    PyErr_SetString(GWFramesExceptions[i], s.str().c_str());
-    return 0; // NULL;
-  } catch(...) {
-    std::stringstream s;
-    s << "GWFrames: Unknown exception, default handler";
-    PyErr_SetString(PyExc_RuntimeError, s.str().c_str());
-=======
   if (!sigsetjmp(GWFrames::FloatingPointExceptionJumpBuffer, 1)) {
     try {
       const GWFrames::ExceptionHandlerSwitcher Switcher;
@@ -144,7 +130,6 @@
     }
   } else {
     PyErr_SetString(PyExc_RuntimeError, "$fulldecl: Caught a floating-point exception in the c++ code.");
->>>>>>> ee2f724a
     return 0;
   }
 }