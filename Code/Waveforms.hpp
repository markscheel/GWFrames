--- conflicted
+++ resolved
@@ -27,36 +27,16 @@
   // To regain the dimensionful quantities, we simply need to remove
   // the relevant dimensionful elements (e.g., the r and M factors).
 
-<<<<<<< HEAD
-  enum WaveformFrameType { UnknownFrameType, Inertial, Aligned, Coorbital, Corotating };
-  static const std::string WaveformFrameNames[5] = { "UnknownFrameType", "Inertial", "Aligned", "Coorbital", "Corotating" };
-  enum WaveformDataType { UnknownDataType, h, hdot, Psi4 };
-  static const std::string WaveformDataNames[4] = { "UnknownDataType", "h", "hdot", "Psi4" };
-  static const std::string WaveformDataNamesLaTeX[4] = { "\\mathrm{unknown data type}", "h", "\\dot{h}", "\\Psi_4" };
-=======
   enum WaveformFrameType { UnknownFrameType, Inertial, Coprecessing, Coorbital, Corotating };
   static const std::string WaveformFrameNames[5] = { "UnknownFrameType", "Inertial", "Coprecessing", "Coorbital", "Corotating" };
   enum WaveformDataType { UnknownDataType, h, hdot, Psi4 };
   static const std::string WaveformDataNames[4] = { "UnknownDataType", "h", "hdot", "Psi4" };
   static const std::string WaveformDataNamesLaTeX[4] = { "\\mathrm{unknown data type}", "h", "\\dot{h}", "\\Psi_4" };
   const int WeightError = 1000;
->>>>>>> b61ad007
 
   /// Object storing data and other information for a single waveform
   class Waveform {
 
-<<<<<<< HEAD
-  public:  // Constructors and Destructor
-    Waveform();
-    Waveform(const Waveform& W);
-    Waveform(const std::string& FileName, const std::string& DataFormat);
-    Waveform(const std::vector<double>& T, const std::vector<std::vector<int> >& LM,
-             const std::vector<std::vector<std::complex<double> > >& Data);
-    ~Waveform() { }
-    Waveform& operator=(const Waveform&);
-
-=======
->>>>>>> b61ad007
   protected:  // Member data
     int spinweight;
     int boostweight;
@@ -70,8 +50,6 @@
     std::vector<std::vector<int> > lm;
     MatrixC data; // Each row (first index, nn) corresponds to a mode
 
-<<<<<<< HEAD
-=======
   public:  // Constructors and Destructor
     Waveform();
     Waveform(const Waveform& W);
@@ -90,7 +68,6 @@
     Waveform SliceOfTimesWithEll2(const double t_a=-1e300, const double t_b=1e300) const;
     Waveform SliceOfTimesWithoutModes(const double t_a=-1e300, const double t_b=1e300) const;
 
->>>>>>> b61ad007
   public: // Data alteration functions -- USE AT YOUR OWN RISK!
     Waveform& DropTimesOutside(const double ta, const double tb);
     Waveform& DropEllModes(const std::vector<unsigned int>& EllModesToDrop);
@@ -164,19 +141,6 @@
     inline double MaxNormTime(const unsigned int SkipFraction=4) const { return T(MaxNormIndex(SkipFraction)); }
 
   private: // Member function
-<<<<<<< HEAD
-    Waveform& TransformModesToRotatedFrame(const std::vector<Quaternion>& R_frame);
-    Waveform& TransformUncertaintiesToRotatedFrame(const std::vector<Quaternion>& R_frame);
-
-  public:  // Member functions
-    // Rotate by the given Quaternion(s)
-    Waveform& RotatePhysicalSystem(const GWFrames::Quaternion& R_phys);
-    Waveform& RotatePhysicalSystem(std::vector<GWFrames::Quaternion> R_phys);
-    Waveform& RotateDecompositionBasis(const GWFrames::Quaternion& R_frame);
-    Waveform& RotateDecompositionBasis(const std::vector<GWFrames::Quaternion>& R_frame);
-
-    Waveform& RotateDecompositionBasisOfUncertainties(const std::vector<GWFrames::Quaternion>& R_frame);
-=======
     Waveform& TransformModesToRotatedFrame(const std::vector<Quaternions::Quaternion>& R_frame);
     Waveform& TransformUncertaintiesToRotatedFrame(const std::vector<Quaternions::Quaternion>& R_frame);
 
@@ -188,18 +152,13 @@
     Waveform& RotateDecompositionBasis(const std::vector<Quaternions::Quaternion>& R_frame);
 
     Waveform& RotateDecompositionBasisOfUncertainties(const std::vector<Quaternions::Quaternion>& R_frame);
->>>>>>> b61ad007
 
     // Radiation-frame calculations
     std::vector<std::vector<double> > LdtVector(std::vector<int> Lmodes=std::vector<int>(0)) const;
     std::vector<Matrix> LLMatrix(std::vector<int> Lmodes=std::vector<int>(0)) const;
     std::vector<std::vector<double> > OShaughnessyEtAlVector(const std::vector<int>& Lmodes=std::vector<int>(0)) const;
     std::vector<std::vector<double> > AngularVelocityVector(const std::vector<int>& Lmodes=std::vector<int>(0)) const;
-<<<<<<< HEAD
-    std::vector<Quaternion> CorotatingFrame(const std::vector<int>& Lmodes=std::vector<int>(0)) const;
-=======
     std::vector<Quaternions::Quaternion> CorotatingFrame(const std::vector<int>& Lmodes=std::vector<int>(0)) const;
->>>>>>> b61ad007
 
     // Deduce the PN-equivalent quantities
     std::vector<std::vector<double> > PNEquivalentOrbitalAV(const std::vector<int>& Lmodes=std::vector<int>(0)) const;
@@ -216,12 +175,8 @@
     Waveform& TransformUncertaintiesToInertialFrame();
 
     // Alignment, comparison, and hybridization
-<<<<<<< HEAD
     Waveform Interpolate(const std::vector<double>& NewTime, const bool AllowTimesOutsideCurrentDomain=false) const;
-=======
     Waveform& InterpolateInPlace(const std::vector<double>& NewTime);
-    Waveform Interpolate(const std::vector<double>& NewTime) const;
->>>>>>> b61ad007
     Waveform Segment(const unsigned int i1, const unsigned int i2) const;
     void GetAlignmentOfTime(const Waveform& A, const double t_fid, double& deltat) const;
     Waveform& AlignTime(const Waveform& A, const double t_fid);
@@ -248,12 +203,6 @@
     Waveform Compare(const Waveform& B, const double MinTimeStep=0.005, const double MinTime=-3.0e300) const;
     Waveform Hybridize(const Waveform& B, const double t1, const double t2, const double tMinStep=0.005) const;
 
-<<<<<<< HEAD
-    // Pointwise and mode-wise operations
-    std::vector<std::complex<double> > EvaluateAtPoint(const double vartheta, const double varphi) const;
-    Waveform operator+(const Waveform& B) const;
-    Waveform operator-(const Waveform& B) const;
-=======
     // Pointwise operations and spin-weight operators
     std::vector<std::complex<double> > EvaluateAtPoint(const double vartheta, const double varphi) const;
     std::complex<double> EvaluateAtPoint(const double vartheta, const double varphi, const unsigned int i_t) const;
@@ -279,7 +228,6 @@
     // Waveform Boost(const std::vector<double>& v) const;
     Waveform& BoostPsi4(const std::vector<std::vector<double> >& v);
     Waveform Translate(const std::vector<std::vector<double> >& x) const;
->>>>>>> b61ad007
 
     // Output to data file
     const Waveform& Output(const std::string& FileName, const unsigned int precision=14) const;
@@ -288,17 +236,12 @@
     // Waveform& HackSpECSignError();
 
   }; // class Waveform
-<<<<<<< HEAD
-
-
-=======
   inline Waveform operator*(const double b, const Waveform& A) { return A*b; }
   inline Waveform operator/(const double b, const Waveform& A) { return A/b; }
   #include "Waveforms_BinaryOp.ipp"
 
   void AlignWaveforms(Waveform& A, Waveform& B, const std::vector<double>& nHat_A,
                       const std::vector<std::vector<double> >& nHat_B, const std::vector<double>& t_B, const double t_1, const double t_2);
->>>>>>> b61ad007
 
   /// Object storing a collection of Waveform objects to be operated on uniformly
   class Waveforms { // (plural!)
